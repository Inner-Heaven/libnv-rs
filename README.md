--- conflicted
+++ resolved
@@ -4,15 +4,10 @@
 > Rustic bindings to libnv.
 
 ## What's that?
-<<<<<<< HEAD
-This library is safe rust bindings to FreeBSD's Name/value pairs library ([`libnv`](man)). It's different from `libnvpair` and probably aren't binary compatabile.
-You probably don't need it.
-=======
 This library is safe rust bindings to FreeBSD's Name/value pairs library ([`libnv`](man)). It's poor's man `Map<&str,T>` where `T` could one of [a few lucky types](types).
 
-FreeBSD's `libnv` is not the same as `libnvpair` from zfs project.
+FreeBSD's `libnv` is not the same as `libnvpair` from zfs project and hey aren't binary comptabile.
 
->>>>>>> 52789316
 ## Installation
 If you have FreeBSD you already have library available in base system. If don't — well... figure out how to install it and send me a PR?
 
