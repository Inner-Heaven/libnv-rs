--- conflicted
+++ resolved
@@ -8,21 +8,8 @@
 //! [libnv]: https://www.freebsd.org/cgi/man.cgi?query=nv
 //! [nvpair]: https://github.com/zfsonlinux/zfs/tree/master/module/nvpair
 
-<<<<<<< HEAD
-=======
 #![cfg_attr(docsrs, feature(doc_cfg, doc_auto_cfg))]
 
-extern crate libc;
-#[macro_use]
-extern crate quick_error;
-
-#[cfg(feature = "libnv")]
-extern crate libnv_sys;
-
-#[cfg(feature = "nvpair")]
-extern crate nvpair_sys;
-
->>>>>>> 4dcd24dc
 #[cfg(feature = "libnv")]
 pub mod libnv;
 
